package ioutils

import (
	"bytes"
	"fmt"
	"io"
	"io/ioutil"
	"strings"
	"testing"
)

// Implement io.Reader
type errorReader struct{}

func (r *errorReader) Read(p []byte) (int, error) {
	return 0, fmt.Errorf("Error reader always fail.")
}

func TestReadCloserWrapperClose(t *testing.T) {
	reader := strings.NewReader("A string reader")
	wrapper := NewReadCloserWrapper(reader, func() error {
		return fmt.Errorf("This will be called when closing")
	})
	err := wrapper.Close()
	if err == nil || !strings.Contains(err.Error(), "This will be called when closing") {
		t.Fatalf("readCloserWrapper should have call the anonymous func and thus, fail.")
	}
}

func TestReaderErrWrapperReadOnError(t *testing.T) {
	called := false
	reader := &errorReader{}
	wrapper := NewReaderErrWrapper(reader, func() {
		called = true
	})
	_, err := wrapper.Read([]byte{})
	if err == nil || !strings.Contains(err.Error(), "Error reader always fail.") {
		t.Fatalf("readErrWrapper should returned an error")
	}
	if !called {
		t.Fatalf("readErrWrapper should have call the anonymous function on failure")
	}
}

func TestReaderErrWrapperRead(t *testing.T) {
	reader := strings.NewReader("a string reader.")
	wrapper := NewReaderErrWrapper(reader, func() {
		t.Fatalf("readErrWrapper should not have called the anonymous function on failure")
	})
	// Read 20 byte (should be ok with the string above)
	num, err := wrapper.Read(make([]byte, 20))
	if err != nil {
		t.Fatal(err)
	}
	if num != 16 {
		t.Fatalf("readerErrWrapper should have read 16 byte, but read %d", num)
	}
}

func TestNewBufReaderWithDrainbufAndBuffer(t *testing.T) {
	reader, writer := io.Pipe()

	drainBuffer := make([]byte, 1024)
	buffer := bytes.Buffer{}
	bufreader := NewBufReaderWithDrainbufAndBuffer(reader, drainBuffer, &buffer)

	// Write everything down to a Pipe
	// Usually, a pipe should block but because of the buffered reader,
	// the writes will go through
	done := make(chan bool)
	go func() {
		writer.Write([]byte("hello world"))
		writer.Close()
		done <- true
	}()

	// Drain the reader *after* everything has been written, just to verify
	// it is indeed buffering
	<-done

	output, err := ioutil.ReadAll(bufreader)
	if err != nil {
		t.Fatal(err)
	}
	if !bytes.Equal(output, []byte("hello world")) {
		t.Error(string(output))
	}
}

func TestBufReader(t *testing.T) {
	reader, writer := io.Pipe()
	bufreader := NewBufReader(reader)

	// Write everything down to a Pipe
	// Usually, a pipe should block but because of the buffered reader,
	// the writes will go through
	done := make(chan bool)
	go func() {
		writer.Write([]byte("hello world"))
		writer.Close()
		done <- true
	}()

	// Drain the reader *after* everything has been written, just to verify
	// it is indeed buffering
	<-done
	output, err := ioutil.ReadAll(bufreader)
	if err != nil {
		t.Fatal(err)
	}
	if !bytes.Equal(output, []byte("hello world")) {
		t.Error(string(output))
	}
}

<<<<<<< HEAD
=======
func TestBufReaderCloseWithNonReaderCloser(t *testing.T) {
	reader := strings.NewReader("buffer")
	bufreader := NewBufReader(reader)

	if err := bufreader.Close(); err != nil {
		t.Fatal(err)
	}

}

// implements io.ReadCloser
type simpleReaderCloser struct{}

func (r *simpleReaderCloser) Read(p []byte) (n int, err error) {
	return 0, nil
}

func (r *simpleReaderCloser) Close() error {
	return nil
}

func TestBufReaderCloseWithReaderCloser(t *testing.T) {
	reader := &simpleReaderCloser{}
	bufreader := NewBufReader(reader)

	err := bufreader.Close()
	if err != nil {
		t.Fatal(err)
	}

}

func TestHashData(t *testing.T) {
	reader := strings.NewReader("hash-me")
	actual, err := HashData(reader)
	if err != nil {
		t.Fatal(err)
	}
	expected := "sha256:4d11186aed035cc624d553e10db358492c84a7cd6b9670d92123c144930450aa"
	if actual != expected {
		t.Fatalf("Expecting %s, got %s", expected, actual)
	}
}

>>>>>>> 2daede5a
type repeatedReader struct {
	readCount int
	maxReads  int
	data      []byte
}

func newRepeatedReader(max int, data []byte) *repeatedReader {
	return &repeatedReader{0, max, data}
}

func (r *repeatedReader) Read(p []byte) (int, error) {
	if r.readCount >= r.maxReads {
		return 0, io.EOF
	}
	r.readCount++
	n := copy(p, r.data)
	return n, nil
}

func testWithData(data []byte, reads int) {
	reader := newRepeatedReader(reads, data)
	bufReader := NewBufReader(reader)
	io.Copy(ioutil.Discard, bufReader)
}

func Benchmark1M10BytesReads(b *testing.B) {
	reads := 1000000
	readSize := int64(10)
	data := make([]byte, readSize)
	b.SetBytes(readSize * int64(reads))
	b.ResetTimer()
	for i := 0; i < b.N; i++ {
		testWithData(data, reads)
	}
}

func Benchmark1M1024BytesReads(b *testing.B) {
	reads := 1000000
	readSize := int64(1024)
	data := make([]byte, readSize)
	b.SetBytes(readSize * int64(reads))
	b.ResetTimer()
	for i := 0; i < b.N; i++ {
		testWithData(data, reads)
	}
}

func Benchmark10k32KBytesReads(b *testing.B) {
	reads := 10000
	readSize := int64(32 * 1024)
	data := make([]byte, readSize)
	b.SetBytes(readSize * int64(reads))
	b.ResetTimer()
	for i := 0; i < b.N; i++ {
		testWithData(data, reads)
	}
}<|MERGE_RESOLUTION|>--- conflicted
+++ resolved
@@ -113,8 +113,6 @@
 	}
 }
 
-<<<<<<< HEAD
-=======
 func TestBufReaderCloseWithNonReaderCloser(t *testing.T) {
 	reader := strings.NewReader("buffer")
 	bufreader := NewBufReader(reader)
@@ -159,7 +157,6 @@
 	}
 }
 
->>>>>>> 2daede5a
 type repeatedReader struct {
 	readCount int
 	maxReads  int
